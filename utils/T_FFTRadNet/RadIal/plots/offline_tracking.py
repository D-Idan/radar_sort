--- conflicted
+++ resolved
@@ -144,7 +144,12 @@
     prepare_viz_directory(viz_dir)
 
     # 4) Loop over frames
-<<<<<<< HEAD
+    for frame_id in tqdm(all_frames,
+                         total=len(all_frames),
+                         desc="Processing Frames",
+                         unit="frame",
+                         colour="green",
+                         dynamic_ncols=True):
     prev_frame_id = None
     base_dt = config['dt'] # configured dt from setup_tracking_system
 
@@ -159,14 +164,6 @@
         # Store prev_frame_id
         prev_frame_id = frame_id
 
-=======
-    for frame_id in tqdm(all_frames,
-                         total=len(all_frames),
-                         desc="Processing Frames",
-                         unit="frame",
-                         colour="green",
-                         dynamic_ncols=True):
->>>>>>> a386c5ea
         # a) Build detections for this frame
         detections = build_detections_for_frame(preds_df, frame_id)
         det_counts.append(len(detections))
